import dataclasses
from typing import Any, Union

SYSTEM_DOOR_STATE_CLOSED = "CLOSED"
SYSTEM_DOOR_STATE_OPEN = "OPEN"


@dataclasses.dataclass
class SpanPanelStatus:
    firmware_version: str
    update_status: str
    env: str
    manufacturer: str
    serial_number: str
    model: str
    door_state: str
<<<<<<< HEAD
=======
    proximity_proven: bool
>>>>>>> 49f8b8a4
    uptime: int
    is_ethernet_connected: bool
    is_wifi_connected: bool
    is_cellular_connected: bool
    proximity_proven: Union[bool, None] = None
    remaining_auth_unlock_button_presses: Union[int, None] = None

    @property
    def is_door_closed(self) -> bool:
        return self.door_state == SYSTEM_DOOR_STATE_CLOSED

    @staticmethod
    def from_dict(data: dict[str, Any]) -> "SpanPanelStatus":
<<<<<<< HEAD
        if "proximityProven" in data["system"]:
            sps = SpanPanelStatus(
                firmware_version=data["software"]["firmwareVersion"],
                update_status=data["software"]["updateStatus"],
                env=data["software"]["env"],
                manufacturer=data["system"]["manufacturer"],
                serial_number=data["system"]["serial"],
                model=data["system"]["model"],
                door_state=data["system"]["doorState"],
                uptime=data["system"]["uptime"],
                is_ethernet_connected=data["network"]["eth0Link"],
                is_wifi_connected=data["network"]["wlanLink"],
                is_cellular_connected=data["network"]["wwanLink"],
                proximity_proven=data["system"]["proximityProven"],
            )
        else:
            sps = SpanPanelStatus(
                firmware_version=data["software"]["firmwareVersion"],
                update_status=data["software"]["updateStatus"],
                env=data["software"]["env"],
                manufacturer=data["system"]["manufacturer"],
                serial_number=data["system"]["serial"],
                model=data["system"]["model"],
                door_state=data["system"]["doorState"],
                uptime=data["system"]["uptime"],
                is_ethernet_connected=data["network"]["eth0Link"],
                is_wifi_connected=data["network"]["wlanLink"],
                is_cellular_connected=data["network"]["wwanLink"],
                remaining_auth_unlock_button_presses=data["system"][
                "remainingAuthUnlockButtonPresses"
                ],
            )

        return sps
=======
        return SpanPanelStatus(
            firmware_version=data["software"]["firmwareVersion"],
            update_status=data["software"]["updateStatus"],
            env=data["software"]["env"],
            manufacturer=data["system"]["manufacturer"],
            serial_number=data["system"]["serial"],
            model=data["system"]["model"],
            door_state=data["system"]["doorState"],
            proximity_proven=data["system"]["proximityProven"],
            uptime=data["system"]["uptime"],
            is_ethernet_connected=data["network"]["eth0Link"],
            is_wifi_connected=data["network"]["wlanLink"],
            is_cellular_connected=data["network"]["wwanLink"],
        )
>>>>>>> 49f8b8a4
<|MERGE_RESOLUTION|>--- conflicted
+++ resolved
@@ -14,10 +14,6 @@
     serial_number: str
     model: str
     door_state: str
-<<<<<<< HEAD
-=======
-    proximity_proven: bool
->>>>>>> 49f8b8a4
     uptime: int
     is_ethernet_connected: bool
     is_wifi_connected: bool
@@ -31,7 +27,7 @@
 
     @staticmethod
     def from_dict(data: dict[str, Any]) -> "SpanPanelStatus":
-<<<<<<< HEAD
+
         if "proximityProven" in data["system"]:
             sps = SpanPanelStatus(
                 firmware_version=data["software"]["firmwareVersion"],
@@ -65,20 +61,4 @@
                 ],
             )
 
-        return sps
-=======
-        return SpanPanelStatus(
-            firmware_version=data["software"]["firmwareVersion"],
-            update_status=data["software"]["updateStatus"],
-            env=data["software"]["env"],
-            manufacturer=data["system"]["manufacturer"],
-            serial_number=data["system"]["serial"],
-            model=data["system"]["model"],
-            door_state=data["system"]["doorState"],
-            proximity_proven=data["system"]["proximityProven"],
-            uptime=data["system"]["uptime"],
-            is_ethernet_connected=data["network"]["eth0Link"],
-            is_wifi_connected=data["network"]["wlanLink"],
-            is_cellular_connected=data["network"]["wwanLink"],
-        )
->>>>>>> 49f8b8a4
+        return sps